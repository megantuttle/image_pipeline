--- conflicted
+++ resolved
@@ -100,11 +100,8 @@
   bool autosize_;
   boost::format filename_format_;
   int count_;
-<<<<<<< HEAD
-=======
-  bool initialized_;
+  
   ros::WallTimer gui_timer_;
->>>>>>> 79c5558e
 
   virtual void onInit();
   
